'\" t
.\"     Title: bcftools
.\"    Author: [see the "AUTHORS" section]
.\" Generator: DocBook XSL Stylesheets v1.76.1 <http://docbook.sf.net/>
<<<<<<< HEAD
<<<<<<< HEAD
<<<<<<< HEAD
.\"      Date: 08/14/2014
=======
.\"      Date: 08/12/2014
>>>>>>> filter
=======
.\"      Date: 08/12/2014
>>>>>>> rename-chrs
=======
.\"      Date: 07/28/2014
=======
.\"      Date: 07/21/2014
>>>>>>> develop
>>>>>>> convert
.\"    Manual: \ \&
.\"    Source: \ \&
.\"  Language: English
.\"
<<<<<<< HEAD
<<<<<<< HEAD
<<<<<<< HEAD
.TH "BCFTOOLS" "1" "08/14/2014" "\ \&" "\ \&"
=======
.TH "BCFTOOLS" "1" "08/12/2014" "\ \&" "\ \&"
>>>>>>> filter
=======
.TH "BCFTOOLS" "1" "08/12/2014" "\ \&" "\ \&"
>>>>>>> rename-chrs
=======
.TH "BCFTOOLS" "1" "07/28/2014" "\ \&" "\ \&"
=======
.TH "BCFTOOLS" "1" "07/21/2014" "\ \&" "\ \&"
>>>>>>> develop
>>>>>>> convert
.\" -----------------------------------------------------------------
.\" * Define some portability stuff
.\" -----------------------------------------------------------------
.\" ~~~~~~~~~~~~~~~~~~~~~~~~~~~~~~~~~~~~~~~~~~~~~~~~~~~~~~~~~~~~~~~~~
.\" http://bugs.debian.org/507673
.\" http://lists.gnu.org/archive/html/groff/2009-02/msg00013.html
.\" ~~~~~~~~~~~~~~~~~~~~~~~~~~~~~~~~~~~~~~~~~~~~~~~~~~~~~~~~~~~~~~~~~
.ie \n(.g .ds Aq \(aq
.el       .ds Aq '
.\" -----------------------------------------------------------------
.\" * set default formatting
.\" -----------------------------------------------------------------
.\" disable hyphenation
.nh
.\" disable justification (adjust text to left margin only)
.ad l
.\" -----------------------------------------------------------------
.\" * MAIN CONTENT STARTS HERE *
.\" -----------------------------------------------------------------
.SH "NAME"
bcftools \- utilities for variant calling and manipulating VCFs and BCFs
.SH "SYNOPSIS"
.sp
\fBbcftools\fR [\fICOMMAND\fR] [\fIOPTIONS\fR]
.SH "DESCRIPTION"
.sp
BCFtools is a set of utilities that manipulate variant calls in the Variant Call Format (VCF) and its binary counterpart BCF\&. All commands work transparently with both VCFs and BCFs, both uncompressed and BGZF\-compressed\&.
.sp
Most commands accept VCF, bgzipped VCF and BCF with filetype detected automatically even when streaming from a pipe\&. Indexed VCF and BCF will work in all situations\&. Un\-indexed VCF and BCF and streams will work in most, but not all situations\&.
.sp
BCFtools is designed to work on a stream\&. It regards an input file "\-" as the standard input (stdin) and outputs to the standard output (stdout)\&. Several commands can thus be combined with Unix pipes\&.
.SS "BCF1"
.sp
The BCF1 format output by versions of samtools <= 0\&.1\&.19 is \fBnot\fR compatible with this version of bcftools\&. To read BCF1 files one can use the view command from old versions of bcftools packaged with samtools versions <= 0\&.1\&.19 to convert to VCF, which can then be read by this version of bcftools\&.
.sp
.if n \{\
.RS 4
.\}
.nf
    samtools\-0\&.1\&.19/bcftools/bcftools view file\&.bcf1 | bcftools view
.fi
.if n \{\
.RE
.\}
.SS "VARIANT CALLING"
.sp
See \fIbcftools call\fR for variant calling from the output of the \fIsamtools mpileup\fR command\&. In versions of samtools <= 0\&.1\&.19 calling was done with \fIbcftools view\fR\&. Users are now required to choose between the old samtools calling model (\fI\-c/\-\-consensus\-caller\fR) and the new multiallelic calling model (\fI\-m/\-\-multiallelic\-caller\fR)\&. The multiallelic calling model is recommended for most tasks\&.
.SH "LIST OF COMMANDS"
.sp
For a full list of available commands, run \fBbcftools\fR without arguments\&. For a full list of available options, run \fBbcftools\fR \fICOMMAND\fR without arguments\&.
.sp
.RS 4
.ie n \{\
\h'-04'\(bu\h'+03'\c
.\}
.el \{\
.sp -1
.IP \(bu 2.3
.\}

\fBannotate\fR
\&.\&. edit VCF files, add or remove annotations, apply user plugins
.RE
.sp
.RS 4
.ie n \{\
\h'-04'\(bu\h'+03'\c
.\}
.el \{\
.sp -1
.IP \(bu 2.3
.\}

\fBcall\fR
\&.\&. SNP/indel calling (former "view")
.RE
.sp
.RS 4
.ie n \{\
\h'-04'\(bu\h'+03'\c
.\}
.el \{\
.sp -1
.IP \(bu 2.3
.\}

\fBconcat\fR
\&.\&. concatenate VCF/BCF files from the same set of samples
.RE
.sp
.RS 4
.ie n \{\
\h'-04'\(bu\h'+03'\c
.\}
.el \{\
.sp -1
.IP \(bu 2.3
.\}

\fBconvert\fR
\&.\&. convert VCF/BCF to other formats and back
.RE
.sp
.RS 4
.ie n \{\
\h'-04'\(bu\h'+03'\c
.\}
.el \{\
.sp -1
.IP \(bu 2.3
.\}

\fBfilter\fR
\&.\&. filter VCF/BCF files using fixed thresholds
.RE
.sp
.RS 4
.ie n \{\
\h'-04'\(bu\h'+03'\c
.\}
.el \{\
.sp -1
.IP \(bu 2.3
.\}

\fBgtcheck\fR
\&.\&. check sample concordance, detect sample swaps and contamination
.RE
.sp
.RS 4
.ie n \{\
\h'-04'\(bu\h'+03'\c
.\}
.el \{\
.sp -1
.IP \(bu 2.3
.\}

\fBindex\fR
\&.\&. index VCF/BCF
.RE
.sp
.RS 4
.ie n \{\
\h'-04'\(bu\h'+03'\c
.\}
.el \{\
.sp -1
.IP \(bu 2.3
.\}

\fBisec\fR
\&.\&. intersections of VCF/BCF files
.RE
.sp
.RS 4
.ie n \{\
\h'-04'\(bu\h'+03'\c
.\}
.el \{\
.sp -1
.IP \(bu 2.3
.\}

\fBmerge\fR
\&.\&. merge VCF/BCF files files from non\-overlapping sample sets
.RE
.sp
.RS 4
.ie n \{\
\h'-04'\(bu\h'+03'\c
.\}
.el \{\
.sp -1
.IP \(bu 2.3
.\}

\fBnorm\fR
\&.\&. normalize indels
.RE
.sp
.RS 4
.ie n \{\
\h'-04'\(bu\h'+03'\c
.\}
.el \{\
.sp -1
.IP \(bu 2.3
.\}

\fBquery\fR
\&.\&. transform VCF/BCF into user\-defined formats
.RE
.sp
.RS 4
.ie n \{\
\h'-04'\(bu\h'+03'\c
.\}
.el \{\
.sp -1
.IP \(bu 2.3
.\}

\fBreheader\fR
\&.\&. modify VCF/BCF header, change sample names
.RE
.sp
.RS 4
.ie n \{\
\h'-04'\(bu\h'+03'\c
.\}
.el \{\
.sp -1
.IP \(bu 2.3
.\}

\fBroh\fR
\&.\&. identify runs of homo/auto\-zygosity
.RE
.sp
.RS 4
.ie n \{\
\h'-04'\(bu\h'+03'\c
.\}
.el \{\
.sp -1
.IP \(bu 2.3
.\}

\fBstats\fR
\&.\&. produce VCF/BCF stats (former vcfcheck)
.RE
.sp
.RS 4
.ie n \{\
\h'-04'\(bu\h'+03'\c
.\}
.el \{\
.sp -1
.IP \(bu 2.3
.\}

\fBview\fR
\&.\&. subset, filter and convert VCF and BCF files
.RE
.SH "LIST OF SCRIPTS"
.sp
Some helper scripts are bundled with the bcftools code\&.
.sp
.RS 4
.ie n \{\
\h'-04'\(bu\h'+03'\c
.\}
.el \{\
.sp -1
.IP \(bu 2.3
.\}

\fBplot\-vcfstats\fR
\&.\&. plots the output of
\fBstats\fR
.RE
.SH "COMMANDS AND OPTIONS"
.SS "Common Options"
.PP
\fIFILE\fR
.RS 4
Files can be both VCF or BCF, uncompressed or BGZF\-compressed\&. The file "\-" is interpreted as standard input\&. Some tools may require tabix\- or CSI\-indexed files\&.
.RE
.PP
\fB\-c, \-\-collapse\fR \fIsnps\fR|\fIindels\fR|\fIboth\fR|\fIall\fR|\fIsome\fR|\fInone\fR|\fIid\fR
.RS 4
Controls how to treat records with duplicate positions and defines compatible records across multiple input files\&. Here by "compatible" we mean records which should be considered as identical by the tools\&. For example, when performing line intersections, the desire may be to consider as identical all sites with matching positions (\fBbcftools isec \-c\fR
\fIall\fR), or only sites with matching variant type (\fBbcftools isec \-c\fR
\fIsnps\fR\ \&
\fB\-c\fR
\fIindels\fR), or only sites with all alleles identical (\fBbcftools isec \-c\fR
\fInone\fR)\&.
.PP
\fInone\fR
.RS 4
only records with identical REF and ALT alleles are compatible
.RE
.PP
\fIsome\fR
.RS 4
only records where some subset of ALT alleles match are compatible
.RE
.PP
\fIall\fR
.RS 4
all records are compatible, regardless of whether the ALT alleles match or not\&. In the case of records with the same position, only the first will be considered and appear on output\&.
.RE
.PP
\fIsnps\fR
.RS 4
any SNP records are compatible, regardless of whether the ALT alleles match or not\&. For duplicate positions, only the first SNP record will be considered and appear on output\&.
.RE
.PP
\fIindels\fR
.RS 4
all indel records are compatible, regardless of whether the REF and ALT alleles match or not\&. For duplicate positions, only the first indel record will be considered and appear on output\&.
.RE
.PP
\fIboth\fR
.RS 4
abbreviation of "\fB\-c\fR
\fIindels\fR\ \&
\fB\-c\fR
\fIsnps\fR"
.RE
.PP
\fIid\fR
.RS 4
only records with identical ID column are compatible\&. Supported by
\fBbcftools merge\fR
only\&.
.RE
.RE
.PP
\fB\-f, \-\-apply\-filters\fR \fILIST\fR
.RS 4
Skip sites where FILTER column does not contain any of the strings listed in
\fILIST\fR\&. For example, to include only sites which have no filters set, use
\fB\-f\fR
\fI\&.,PASS\fR\&.
.RE
.PP
\fB\-o, \-\-output\fR \fIFILE\fR
.RS 4
When output consists of a single stream, write it to
\fIFILE\fR
rather than to standard output, where it is written by default\&.
.RE
.PP
\fB\-O, \-\-output\-type\fR \fIb\fR|\fIu\fR|\fIz\fR|\fIv\fR
.RS 4
Output compressed BCF (\fIb\fR), uncompressed BCF (\fIu\fR), compressed VCF (\fIz\fR), uncompressed VCF (\fIv\fR)\&.
.RE
.PP
\fB\-r, \-\-regions\fR \fIchr\fR|\fIchr:pos\fR|\fIchr:from\-to\fR|\fIchr:from\-\fR[,\&...]
.RS 4
Comma\-separated list of regions, see also
\fB\-R, \-\-regions\-file\fR\&.
.RE
.PP
\fB\-R, \-\-regions\-file\fR \fIFILE\fR
.RS 4
Regions can be specified either on command line or in a VCF, BED, or tab\-delimited file (the default)\&. The columns of the tab\-delimited file are: CHROM, POS, and, optionally, POS_TO, where positions are 1\-based and inclusive\&. Uncompressed files are stored in memory, while bgzip\-compressed and tabix\-indexed region files are streamed\&. Note that sequence names must match exactly, "chr20" is not the same as "20"\&. Also note that chromosome ordering in
\fIFILE\fR
will be respected, the VCF will be processed in the order in which chromosomes first appear in
\fIFILE\fR\&. However, within chromosomes, the VCF will always be processed in ascending genomic coordinate order no matter what order they appear in
\fIFILE\fR\&. Note that overlapping regions in
\fIFILE\fR
can result in duplicated out of order positions in the output\&. This option requires indexed VCF/BCF files\&.
.RE
.PP
\fB\-s, \-\-samples\fR [^]\fILIST\fR
.RS 4
Comma\-separated list of samples to include or exclude if prefixed with "\e^"\&.
.RE
.PP
\fB\-S, \-\-samples\-file\fR [^]\fIFILE\fR
.RS 4
File of sample names to include or exclude if prefixed with "\e^"\&. One sample per line\&. The command
\fBbcftools call\fR
accepts an optional second column indicating ploidy (0, 1 or 2) and can parse also PED files\&. With
\fBbcftools call\fR\fB \-C\fR
\fItrio\fR, PED file is expected\&.
.RE
.PP
\fB\-t, \-\-targets\fR [^]\fIchr\fR|\fIchr:pos\fR|\fIchr:from\-to\fR|\fIchr:from\-\fR[,\&...]
.RS 4
Similar as
\fB\-r, \-\-regions\fR, but the next position is accessed by streaming the whole VCF/BCF rather than using the tbi/csi index\&. Both
\fB\-r\fR
and
\fB\-t\fR
options can be applied simultaneously:
\fB\-r\fR
uses the index to jump to a region and
\fB\-t\fR
discards positions which are not in the targets\&. Unlike
\fB\-r\fR, targets can be prefixed with "^" to request logical complement\&. For example, "^X,Y,MT" indicates that sequences X, Y and MT should be skipped\&. Yet another difference between the two is that
\fB\-r\fR
checks both start and end positions of indels, whereas
\fB\-t\fR
checks start positions only\&.
.RE
.PP
\fB\-T, \-\-targets\-file\fR [^]\fIFILE\fR
.RS 4
Same
\fB\-t, \-\-targets\fR, but reads regions from a file\&.
.RE
.PP
.RS 4
With the
\fBcall \-C\fR
\fIalleles\fR
command, third column of the targets file must be comma\-separated list of alleles, starting with the reference allele\&. Such a file can be easily created from a VCF using:
.RE
.sp
.if n \{\
.RS 4
.\}
.nf
    bcftools query \-f\*(Aq%CHROM\et%POS\et%REF,%ALT\en\*(Aq file\&.vcf
.fi
.if n \{\
.RE
.\}
.SS "bcftools annotate \fI[OPTIONS]\fR \fIFILE\fR"
.sp
This command allows to add or remove annotations and apply user\-written plugins\&.
.PP
\fB\-a, \-\-annotations\fR \fIfile\fR
.RS 4
Bgzip\-compressed and tabix\-indexed file with annotations\&. The file can be VCF, BED, or a tab\-delimited file with mandatory columns CHROM, POS (or, alternatively, FROM and TO), optional columns REF and ALT, and arbitrary number of annotation columns\&. In case of tab\-delimited file, the coordinates POS, FROM and TO are one\-based and inclusive\&. When REF and ALT are present, only matching VCF records will be annotated\&. When multiple ALT alleles are present in the annotation file (given as comma\-separated list of alleles), at least one must match one of the alleles in the corresponding VCF record\&. Similarly, at least one alternate allele from a multi\-allelic VCF record must be present in the annotation file\&. See also
\fB\-c, \-\-columns\fR
and
\fB\-h, \-\-header\-lines\fR\&.
.RE
.PP
\fB\-c, \-\-columns\fR \fIlist\fR
.RS 4
Comma\-separated list of columns or tags to carry over from the annotation file (see also
\fB\-a, \-\-annotations\fR)\&. If the annotation file is not a VCF/BCF,
\fIlist\fR
describes the columns of the annotation file and must include CHROM, POS (or, alternatively, FROM and TO), and optionally REF and ALT\&. Unused columns which should be ignored can be indicated by "\-"\&. If the annotation file is a VCF/BCF, only the edited columns/tags must be present and their order does not matter\&. Currently the columns ID, QUAL, FILTER and INFO can be edited, where INFO tags can be written both as "INFO/TAG" or simply "TAG"\&. If the annotation file is not a VCF/BCF, all new annotations must be defined via
\fB\-h, \-\-header\-lines\fR\&. For example:
.RE
.sp
.if n \{\
.RS 4
.\}
.nf
    CHROM,FROM,TO,REF,ALT,\-,INFO/TAG
.fi
.if n \{\
.RE
.\}
.PP
\fB\-e, \-\-exclude\fR \fIEXPRESSION\fR
.RS 4
exclude sites for which
\fIEXPRESSION\fR
is true\&. For valid expressions see
\fBEXPRESSIONS\fR\&.
.RE
.PP
\fB\-h, \-\-header\-lines\fR \fIfile\fR
.RS 4
Lines to append to the VCF header\&. For example:
.RE
.sp
.if n \{\
.RS 4
.\}
.nf
    ##INFO=<ID=TAG,Number=1,Type=Integer,Description="Example header line">
.fi
.if n \{\
.RE
.\}
.PP
\fB\-i, \-\-include\fR \fIEXPRESSION\fR
.RS 4
include only sites for which
\fIEXPRESSION\fR
is true\&. For valid expressions see
\fBEXPRESSIONS\fR\&.
.RE
.PP
\fB\-l, \-\-list\-plugins\fR
.RS 4
List all available plugins\&. If not installed systemwide, set the environment variable LD_LIBRARY_PATH (linux) or DYLD_LIBRARY_PATH (Mac OS X) to include directory where
\fBlibths\&.so\fR
is located\&. The BCFTOOLS_PLUGINS environment variable tells the program which directories to search\&. See also
\fB\-p, \-\-plugin\fR\&.
.RE
.PP
.RS 4
List of plugins coming with the distribution:
.PP
\fBcounts\fR
.RS 4
A minimal plugin which counts number of SNPs, Indels, and total number of sites\&.
.RE
.PP
\fBdosage\fR
.RS 4
Prints genotype dosage determined from tags requested by the user\&. By default the plugin searches for PL, GL and GT (in that order), therefore running
\fB\-p dosage\fR
is equivalent to
\fB\-p dosage:tags=PL,GL,GT\fR\&.
.RE
.PP
\fBfill\-AN\-AC\fR
.RS 4
Fills INFO fields AN and AC\&.
.RE
.PP
\fBframeshifts\fR
.RS 4
Annotate frameshift indels\&. Run as
\fB\-p frameshifts:exons=path/to/file\&.tab\&.gz\fR\&. See the usage of
\fB\-\-targets\-file\fR
above for file format description\&.
.RE
.PP
\fBmissing2ref\fR
.RS 4
Sets missing genotypes ("\&./\&.") to ref allele ("0/0")\&.
.RE
.RE
.PP
\fB\-o, \-\-output\fR \fIFILE\fR
.RS 4
see
\fBCommon Options\fR
.RE
.PP
\fB\-O, \-\-output\-type\fR \fIb\fR|\fIu\fR|\fIz\fR|\fIv\fR
.RS 4
see
\fBCommon Options\fR
.RE
.PP
\fB\-p, \-\-plugin\fR \fIname\fR[:\*(Aqkey\*(Aq=\fIval\fR]
.RS 4
Run a plugin with optional parameters\&. The option can be given multiple times, the plugins will be executed in the same order as they appeared on the command line\&. See also
\fB\-l, \-\-list\-plugins\fR\&.
.RE
.PP
\fB\-r, \-\-regions\fR \fIchr\fR|\fIchr:pos\fR|\fIchr:from\-to\fR|\fIchr:from\-\fR[,\&...]
.RS 4
see
\fBCommon Options\fR
.RE
.PP
\fB\-R, \-\-regions\-file\fR \fIfile\fR
.RS 4
see
\fBCommon Options\fR
.RE
.PP
\fB\-\-rename\-chrs\fR \fIfile\fR
.RS 4
rename chromosomes according to the map in
\fIfile\fR, with "old_name new_name\en" pairs separated by whitespaces, each on a separate line\&.
.RE
.PP
\fB\-x, \-\-remove\fR \fIlist\fR
.RS 4
List of annotations to remove\&. Use
\fIFILTER\fR
to remove all filters or
\fIFILTER/SomeFilter\fR
to remove a specific filter\&. Similarly,
\fIINFO\fR
can be used to remove all INFO tags and
\fIFORMAT\fR
to remove all FORMAT tags except GT\&.
\fIINFO\fR
can be abbreviated to
\fIINF\fR
and
\fIFORMAT\fR
to
\fIFMT\fR\&. A few examples:
.RE
.sp
.if n \{\
.RS 4
.\}
.nf
    ID,INFO/DP,FORMAT/DP
.fi
.if n \{\
.RE
.\}
.PP
\fB\-v, \-\-verbose\fR
.RS 4
print debugging information on plugin failure
.RE
.SS "bcftools call \fI[OPTIONS]\fR \fIFILE\fR"
.sp
This command replaces the former \fBbcftools view\fR caller\&. Some of the original functionality has been temporarily lost in the process of transition under htslib, but will be added back on popular demand\&. The original calling model can be invoked with the \fB\-c\fR option\&.
.sp
.it 1 an-trap
.nr an-no-space-flag 1
.nr an-break-flag 1
.br
.ps +1
\fBFile format options:\fR
.RS 4
.PP
\fB\-O, \-\-output\-type\fR \fIb\fR|\fIu\fR|\fIz\fR|\fIv\fR
.RS 4
see
\fBCommon Options\fR
.RE
.PP
\fB\-r, \-\-regions\fR \fIchr\fR|\fIchr:pos\fR|\fIchr:from\-to\fR|\fIchr:from\-\fR[,\&...]
.RS 4
see
\fBCommon Options\fR
.RE
.PP
\fB\-R, \-\-regions\-file\fR \fIfile\fR
.RS 4
see
\fBCommon Options\fR
.RE
.PP
\fB\-s, \-\-samples\fR \fILIST\fR
.RS 4
see
\fBCommon Options\fR
.RE
.PP
\fB\-S, \-\-samples\-file\fR \fIFILE\fR
.RS 4
see
\fBCommon Options\fR
.RE
.PP
\fB\-t, \-\-targets\fR \fILIST\fR
.RS 4
see
\fBCommon Options\fR
.RE
.PP
\fB\-T, \-\-targets\-file\fR \fIFILE\fR
.RS 4
see
\fBCommon Options\fR
.RE
.RE
.sp
.it 1 an-trap
.nr an-no-space-flag 1
.nr an-break-flag 1
.br
.ps +1
\fBInput/output options:\fR
.RS 4
.PP
\fB\-A, \-\-keep\-alts\fR
.RS 4
output all alternate alleles present in the alignments even if they do not appear in any of the genotypes
.RE
.PP
\fB\-f, \-\-format\-fields\fR \fIlist\fR
.RS 4
comma\-separated list of FORMAT fields to output for each sample\&. Currently GQ and GP fields are supported\&. For convenience, the fields can be given as lower case letters\&.
.RE
.PP
\fB\-g, \-\-gvcf\fR \fIINT\fR
.RS 4
output also gVCF blocks of homozygous REF calls\&. The parameter
\fIINT\fR
is the minimum per\-sample depth required to include a site in the non\-variant block\&.
.RE
.PP
\fB\-M, \-\-keep\-masked\-ref\fR
.RS 4
output sites where REF allele is N
.RE
.PP
\fB\-o, \-\-output\fR \fIFILE\fR
.RS 4
see
\fBCommon Options\fR
.RE
.PP
\fB\-V, \-\-skip\-variants\fR \fIsnps\fR|\fIindels\fR
.RS 4
skip indel/SNP sites
.RE
.PP
\fB\-v, \-\-variants\-only\fR
.RS 4
output variant sites only
.RE
.RE
.sp
.it 1 an-trap
.nr an-no-space-flag 1
.nr an-break-flag 1
.br
.ps +1
\fBConsensus/variant calling options:\fR
.RS 4
.PP
\fB\-c, \-\-consensus\-caller\fR
.RS 4
the original
\fBsamtools\fR/\fBbcftools\fR
calling method (conflicts with
\fB\-m\fR)
.RE
.PP
\fB\-C, \-\-constrain\fR \fIalleles\fR|\fItrio\fR
.RS 4
.PP
\fIalleles\fR
.RS 4
call genotypes given alleles\&. See also
\fB\-t, \-\-targets\fR\&.
.RE
.PP
\fItrio\fR
.RS 4
call genotypes given the father\-mother\-child constraint\&. See also
\fB\-s, \-\-samples\fR
and
\fB\-n, \-\-novel\-rate\fR\&.
.RE
.RE
.PP
\fB\-m, \-\-multiallelic\-caller\fR
.RS 4
alternative modelfor multiallelic and rare\-variant calling designed to overcome known limitations in
\fB\-c\fR
calling model (conflicts with
\fB\-c\fR)
.RE
.PP
\fB\-n, \-\-novel\-rate\fR \fIfloat\fR[,\&...]
.RS 4
likelihood of novel mutation for constrained
\fB\-C\fR
\fItrio\fR
calling\&. The trio genotype calling maximizes likelihood of a particular combination of genotypes for father, mother and the child P(F=i,M=j,C=k) = P(unconstrained) * Pn + P(constrained) * (1\-Pn)\&. By providing three values, the mutation rate Pn is set explictly for SNPs, deletions and insertions, respectively\&. If two values are given, the first is interpreted as the mutation rate of SNPs and the second is used to calculate the mutation rate of indels according to their length as Pn=\fIfloat\fR*exp(\-a\-b*len), where a=22\&.8689, b=0\&.2994 for insertions and a=21\&.9313, b=0\&.2856 for deletions [pubmed:23975140]\&. If only one value is given, the same mutation rate Pn is used for SNPs and indels\&.
.RE
.PP
\fB\-p, \-\-pval\-threshold\fR \fIfloat\fR
.RS 4
with
\fB\-c\fR, accept variant if P(ref|D) <
\fIfloat\fR\&.
.RE
.PP
\fB\-P, \-\-prior\fR \fIfloat\fR
.RS 4
expected substitution rate, or 0 to disable the prior\&.
.RE
.PP
\fB\-t, \-\-targets\fR \fIfile\fR|\fIchr\fR|\fIchr:pos\fR|\fIchr:from\-to\fR|\fIchr:from\-\fR[,\&...]
.RS 4
see
\fBCommon Options\fR
.RE
.PP
\fB\-X, \-\-chromosome\-X\fR
.RS 4
haploid output for male samples (requires PED file with
\fB\-s\fR)
.RE
.PP
\fB\-Y, \-\-chromosome\-Y\fR
.RS 4
haploid output for males and skips females (requires PED file with
\fB\-s\fR)
.RE
.RE
.SS "bcftools concat \fI[OPTIONS]\fR \fIFILE1\fR \fIFILE2\fR [\&...]"
.sp
Concatenate or combine VCF/BCF files\&. All source files must have the same sample columns appearing in the same order\&. Can be used, for example, to concatenate chromosome VCFs into one VCF, or combine a SNP VCF and an indel VCF into one\&. The input files must be sorted by chr and position\&. The files must be given in the correct order to produce sorted VCF on output unless the \fB\-a, \-\-allow\-overlaps\fR option is specified\&.
.PP
\fB\-a, \-\-allow\-overlaps\fR
.RS 4
First coordinate of the next file can precede last record of the current file\&.
.RE
.PP
\fB\-f, \-\-file\-list\fR \fIFILE\fR
.RS 4
Read the list of files from a file\&.
.RE
.PP
\fB\-l, \-\-ligate\fR
.RS 4
Ligate phased VCFs by matching phase at overlapping haplotypes
.RE
.PP
\fB\-q, \-\-min\-PQ\fR \fIINT\fR
.RS 4
Break phase set if phasing quality is lower than
\fIINT\fR
.RE
.PP
\fB\-o, \-\-output\fR \fIFILE\fR
.RS 4
see
\fBCommon Options\fR
.RE
.PP
\fB\-O, \-\-output\-type\fR \fIb\fR|\fIu\fR|\fIz\fR|\fIv\fR
.RS 4
see
\fBCommon Options\fR
.RE
.SS "bcftools convert \fI[OPTIONS]\fR \fIFILE\fR"
.sp
.it 1 an-trap
.nr an-no-space-flag 1
.nr an-break-flag 1
.br
.ps +1
\fBVCF input options:\fR
.RS 4
.PP
\fB\-e, \-\-exclude\fR \fIEXPRESSION\fR
.RS 4
exclude sites for which
\fIEXPRESSION\fR
is true\&. For valid expressions see
\fBEXPRESSIONS\fR\&.
.RE
.PP
\fB\-i, \-\-include\fR \fIEXPRESSION\fR
.RS 4
include only sites for which
\fIEXPRESSION\fR
is true\&. For valid expressions see
\fBEXPRESSIONS\fR\&.
.RE
.PP
\fB\-r, \-\-regions\fR \fIchr\fR|\fIchr:pos\fR|\fIchr:from\-to\fR|\fIchr:from\-\fR[,\&...]
.RS 4
see
\fBCommon Options\fR
.RE
.PP
\fB\-R, \-\-regions\-file\fR \fIFILE\fR
.RS 4
see
\fBCommon Options\fR
.RE
.PP
\fB\-s, \-\-samples\fR \fILIST\fR
.RS 4
see
\fBCommon Options\fR
.RE
.PP
\fB\-S, \-\-samples\-file\fR \fIFILE\fR
.RS 4
see
\fBCommon Options\fR
.RE
.PP
\fB\-t, \-\-targets\fR \fILIST\fR
.RS 4
see
\fBCommon Options\fR
.RE
.PP
\fB\-T, \-\-targets\-file\fR \fIFILE\fR
.RS 4
see
\fBCommon Options\fR
.RE
.RE
.sp
.it 1 an-trap
.nr an-no-space-flag 1
.nr an-break-flag 1
.br
.ps +1
\fBgen/sample options:\fR
.RS 4
.PP
\fB\-g, \-\-gensample\fR \fIprefix\fR or \fIgen\-file\fR,\fIsample\-file\fR
.RS 4
convert from VCF to gen/sample format used by IMPUTE2 and SHAPEIT\&. The columns of \&.gen file format are ID1,ID2,POS,A,B followed by three genotype probabilities P(AA), P(AB), P(BB) for each sample\&. In order to prevent strand swaps, the program uses IDs of the form "CHROM:POS_REF_ALT"\&. For example:
.RE
.sp
.if n \{\
.RS 4
.\}
.nf
  \&.gen
  \-\-\-\-
  1:111485207_G_A rsID1 111485207 G A 0 1 0 0 1 0
  1:111494194_C_T rsID2 111494194 C T 0 1 0 0 0 1

  \&.sample
  \-\-\-\-\-\-\-
  ID_1 ID_2 missing
  0 0 0
  sample1 sample1 0
  sample2 sample2 0
.fi
.if n \{\
.RE
.\}
.PP
\fB\-\-tag\fR
.RS 4
tag to take values for \&.gen file: GT,PL,GL,GP
.RE
.RE
.SS "bcftools filter \fI[OPTIONS]\fR \fIFILE\fR"
.sp
Apply fixed\-threshold filters\&.
.PP
\fB\-e, \-\-exclude\fR \fIEXPRESSION\fR
.RS 4
exclude sites for which
\fIEXPRESSION\fR
is true\&. For valid expressions see
\fBEXPRESSIONS\fR\&.
.RE
.PP
\fB\-g, \-\-SnpGap\fR \fIINT\fR
.RS 4
filter SNPs within
\fIINT\fR
base pairs of an indel\&. The following example demonstrates the logic of
\fB\-\-SnpGap\fR
\fI3\fR
applied on a deletion and an insertion:
.RE
.sp
.if n \{\
.RS 4
.\}
.nf
The SNPs at positions 1 and 7 are filtered, positions 0 and 8 are not:
         0123456789
    ref  \&.G\&.GT\&.\&.G\&.\&.
    del  \&.A\&.G\-\&.\&.A\&.\&.
Here the positions 1 and 6 are filtered, 0 and 7 are not:
         0123\-456789
    ref  \&.G\&.G\-\&.\&.G\&.\&.
    ins  \&.A\&.GT\&.\&.A\&.\&.
.fi
.if n \{\
.RE
.\}
.PP
\fB\-G, \-\-IndelGap\fR \fIINT\fR
.RS 4
filter clusters of indels separated by
\fIINT\fR
or fewer base pairs allowing only one to pass\&. The following example demonstrates the logic of
\fB\-\-IndelGap\fR
\fI2\fR
applied on a deletion and an insertion:
.RE
.sp
.if n \{\
.RS 4
.\}
.nf
The second indel is filtered:
         012345678901
    ref  \&.GT\&.GT\&.\&.GT\&.\&.
    del  \&.G\-\&.G\-\&.\&.G\-\&.\&.
And similarly here, the second is filtered:
         01 23 456 78
    ref  \&.A\-\&.A\-\&.\&.A\-\&.\&.
    ins  \&.AT\&.AT\&.\&.AT\&.\&.
.fi
.if n \{\
.RE
.\}
.PP
\fB\-i, \-\-include\fR \fIEXPRESSION\fR
.RS 4
include only sites for which
\fIEXPRESSION\fR
is true\&. For valid expressions see
\fBEXPRESSIONS\fR\&.
.RE
.PP
\fB\-m, \-\-mode\fR [\fI+x\fR]
.RS 4
define behaviour at sites with existing FILTER annotations\&. The default mode replaces existing filters of failed sites with a new FILTER string while leaving sites which pass untouched when non\-empty and setting to "PASS" when the FILTER string is absent\&. The "+" mode appends new FILTER strings of failed sites instead of replacing them\&. The "x" mode resets filters of sites which pass to "PASS"\&. Modes "+" and "x" can both be set\&.
.RE
.PP
\fB\-o, \-\-output\fR \fIFILE\fR
.RS 4
see
\fBCommon Options\fR
.RE
.PP
\fB\-O, \-\-output\-type\fR \fIb\fR|\fIu\fR|\fIz\fR|\fIv\fR
.RS 4
see
\fBCommon Options\fR
.RE
.PP
\fB\-r, \-\-regions\fR \fIchr\fR|\fIchr:pos\fR|\fIchr:from\-to\fR|\fIchr:from\-\fR[,\&...]
.RS 4
see
\fBCommon Options\fR
.RE
.PP
\fB\-R, \-\-regions\-file\fR \fIfile\fR
.RS 4
see
\fBCommon Options\fR
.RE
.PP
\fB\-s, \-\-soft\-filter\fR \fISTRING\fR|\fI+\fR
.RS 4
annotate FILTER column with
\fISTRING\fR
or, with
\fI+\fR, a unique filter name generated by the program ("Filter%d")\&.
.RE
.PP
\fB\-S, \-\-set\-GTs\fR \fI\&.\fR|\fI0\fR
.RS 4
set genotypes of failed samples to missing value (\fI\&.\fR) or reference allele (\fI0\fR)
.RE
.PP
\fB\-t, \-\-targets\fR \fIchr\fR|\fIchr:pos\fR|\fIchr:from\-to\fR|\fIchr:from\-\fR[,\&...]
.RS 4
see
\fBCommon Options\fR
.RE
.PP
\fB\-T, \-\-targets\-file\fR \fIfile\fR
.RS 4
see
\fBCommon Options\fR
.RE
.SS "bcftools gtcheck [\fIOPTIONS\fR] [\-g \fIgenotypes\&.vcf\&.gz\fR] \fIquery\&.vcf\&.gz\fR"
.sp
Checks sample identity or, without \fB\-g\fR, multi\-sample cross\-check is performed\&.
.PP
\fB\-a, \-\-all\-sites\fR
.RS 4
output for all sites
.RE
.PP
\fB\-g, \-\-genotypes\fR \fIgenotypes\&.vcf\&.gz\fR
.RS 4
reference genotypes to compare against
.RE
.PP
\fB\-G, \-\-GTs\-only\fR \fIINT\fR
.RS 4
ignore PLs, use GTs, setting
\fIINT\fR
for the unseen genotypes
.RE
.PP
\fB\-H, \-\-homs\-only\fR
.RS 4
consider only genotypes which are homozygous in both
\fIgenotypes\fR
and
\fIquery\fR
VCF\&. This may be useful with low coverage data\&.
.RE
.PP
\fB\-p, \-\-plot\fR \fIPREFIX\fR
.RS 4
produce plots
.RE
.PP
\fB\-r, \-\-regions\fR \fIchr\fR|\fIchr:pos\fR|\fIchr:from\-to\fR|\fIchr:from\-\fR[,\&...]
.RS 4
see
\fBCommon Options\fR
.RE
.PP
\fB\-R, \-\-regions\-file\fR \fIfile\fR
.RS 4
see
\fBCommon Options\fR
.RE
.PP
\fB\-s, \-\-query\-sample\fR \fISTRING\fR
.RS 4
query sample in
\fIquery\&.vcf\&.gz\fR\&. By default, the first sample is checked\&.
.RE
.PP
\fB\-S, \-\-target\-sample\fR \fISTRING\fR
.RS 4
target sample in the
\fB\-g\fR
file, used only for plotting, not for analysis
.RE
.PP
\fB\-t, \-\-targets\fR \fIfile\fR
.RS 4
see
\fBCommon Options\fR
.RE
.PP
\fB\-T, \-\-targets\-file\fR \fIfile\fR
.RS 4
see
\fBCommon Options\fR
.RE
.sp
.it 1 an-trap
.nr an-no-space-flag 1
.nr an-break-flag 1
.br
.ps +1
\fBOutput files format:\fR
.RS 4
.PP
CN, Discordance
.RS 4
Pairwise discordance for all sample pairs is calculated as
.RE
.sp
.if n \{\
.RS 4
.\}
.nf
        \esum_s { min_G { PL_a(G) + PL_b(G) } },
.fi
.if n \{\
.RE
.\}
.PP
.RS 4
where the sum runs over all sites
\fIs\fR
and
\fIG\fR
is the the most likely genotype shared by both samples
\fIa\fR
and
\fIb\fR\&. When PL field is not present, a constant value
\fI99\fR
is used for the unseen genotypes\&. With
\fB\-G\fR, the value
\fI1\fR
can be used instead; the discordance value then gives exactly the number of differing genotypes\&.
.RE
.PP
SM, Average Discordance
.RS 4
Average discordance between sample
\fIa\fR
and all other samples\&.
.RE
.PP
SM, Average Depth
.RS 4
Average depth at evaluated sites, or 1 if FORMAT/DP field is not present\&.
.RE
.PP
SM, Average Number of sites
.RS 4
The average number of sites used to calculate the discordance\&. In other words, the average number of non\-missing PLs/genotypes seen both samples\&.
.RE
.PP
MD, Maximum Deviation
.RS 4
The maximum absolute deviation from average score of the sample most dissimilar to the rest\&.
.RE
.RE
.SS "bcftools index [\fIOPTIONS\fR] \fI<in\&.bcf>|<in\&.vcf\&.gz>\fR"
.sp
Creates index for bgzip compressed VCF/BCF files for random access\&. CSI (coordinate\-sorted index) is created by default\&. The CSI format supports indexing of chromosomes up to length 2^31\&. TBI (tabix index) index files, which support chromosome lengths up to 2^29, can be created by using the \fI\-t/\-\-tbi\fR option or using the \fItabix\fR program packaged with htslib\&. When loading an index file, bcftools will try the CSI first and then the TBI\&.
.PP
\fB\-c, \-\-csi\fR
.RS 4
generate CSI\-format index for VCF/BCF files [default]
.RE
.PP
\fB\-f, \-\-force\fR
.RS 4
overwrite index if it already exists
.RE
.PP
\fB\-m, \-\-min\-shift \fR\fB\fIINT\fR\fR
.RS 4
set minimal interval size for CSI indices to 2^INT; default: 14
.RE
.PP
\fB\-t, \-\-tbi\fR
.RS 4
generate TBI\-format index for VCF files
.RE
.SS "bcftools isec [\fIOPTIONS\fR] \fIA\&.vcf\&.gz\fR \fIB\&.vcf\&.gz\fR [\&...]"
.sp
Creates intersections, unions and complements of VCF files\&. Depending on the options, the program can output records from one (or more) files which have (or do not have) corresponding records with the same position in the other files\&.
.PP
\fB\-c, \-\-collapse\fR \fIsnps\fR|\fIindels\fR|\fIboth\fR|\fIall\fR|\fIsome\fR|\fInone\fR
.RS 4
see
\fBCommon Options\fR
.RE
.PP
\fB\-C, \-\-complement\fR
.RS 4
output positions present only in the first file but missing in the others
.RE
.PP
\fB\-f, \-\-apply\-filters\fR \fILIST\fR
.RS 4
see
\fBCommon Options\fR
.RE
.PP
\fB\-n, \-\-nfiles\fR [+\-=]\fIINT\fR
.RS 4
output positions present in this many (=), this many or more (+), or this many or fewer (\-) files
.RE
.PP
\fB\-o, \-\-output\fR \fIFILE\fR
.RS 4
see
\fBCommon Options\fR\&. When several files are being output, their names are controlled via
\fB\-p\fR
instead\&.
.RE
.PP
\fB\-O, \-\-output\-type\fR \fIb\fR|\fIu\fR|\fIz\fR|\fIv\fR
.RS 4
see
\fBCommon Options\fR
.RE
.PP
\fB\-p, \-\-prefix\fR \fIDIR\fR
.RS 4
if given, subset each of the input files accordingly\&. See also
\fB\-w\fR\&.
.RE
.PP
\fB\-r, \-\-regions\fR \fIchr\fR|\fIchr:pos\fR|\fIchr:from\-to\fR|\fIchr:from\-\fR[,\&...]
.RS 4
see
\fBCommon Options\fR
.RE
.PP
\fB\-R, \-\-regions\-file\fR \fIfile\fR
.RS 4
see
\fBCommon Options\fR
.RE
.PP
\fB\-t, \-\-targets\fR \fIchr\fR|\fIchr:pos\fR|\fIchr:from\-to\fR|\fIchr:from\-\fR[,\&...]
.RS 4
see
\fBCommon Options\fR
.RE
.PP
\fB\-T, \-\-targets\-file\fR \fIfile\fR
.RS 4
see
\fBCommon Options\fR
.RE
.PP
\fB\-w, \-\-write\fR \fILIST\fR
.RS 4
list of input files to output given as 1\-based indices\&. With
\fB\-p\fR
and no
\fB\-w\fR, all files are written\&.
.RE
.sp
.it 1 an-trap
.nr an-no-space-flag 1
.nr an-break-flag 1
.br
.ps +1
\fBExamples:\fR
.RS 4
.sp
Create intersection and complements of two sets saving the output in dir/*
.sp
.if n \{\
.RS 4
.\}
.nf
    bcftools isec \-p dir A\&.vcf\&.gz B\&.vcf\&.gz
.fi
.if n \{\
.RE
.\}
.sp
Extract and write records from A shared by both A and B using exact allele match
.sp
.if n \{\
.RS 4
.\}
.nf
    bcftools isec \-p dir \-n=2 \-w1 A\&.vcf\&.gz B\&.vcf\&.gz
.fi
.if n \{\
.RE
.\}
.sp
Extract records private to A or B comparing by position only
.sp
.if n \{\
.RS 4
.\}
.nf
    bcftools isec \-p dir \-n\-1 \-c all A\&.vcf\&.gz B\&.vcf\&.gz
.fi
.if n \{\
.RE
.\}
.RE
.SS "bcftools merge [\fIOPTIONS\fR] \fIA\&.vcf\&.gz\fR \fIB\&.vcf\&.gz\fR [\&...]"
.sp
Merge multiple VCF/BCF files from non\-overlapping sample sets to create one multi\-sample file\&. For example, when merging file \fIA\&.vcf\&.gz\fR containing samples \fIS1\fR, \fIS2\fR and \fIS3\fR and file \fIB\&.vcf\&.gz\fR containing samples \fIS3\fR and \fIS4\fR, the output file will contain four samples named \fIS1\fR, \fIS2\fR, \fIS3\fR, \fI2:S3\fR and \fIS4\fR\&.
.sp
Note that it is responsibility of the user to ensure that the sample names are unique across all files\&. If they are not, the program will exit with an error unless the option \fB\-\-force\-samples\fR is given\&. Note that sample names can be also given explicitly using the \fB\-\-print\-header\fR and \fB\-\-use\-header\fR options\&.
.PP
\fB\-\-force\-samples\fR
.RS 4
if the merged files contain duplicate samples names, proceed anyway\&. Duplicate sample names will be resolved by prepending index of the file as it appeared on the command line to the conflicting sample name (see
\fI2:S3\fR
in the above example)\&.
.RE
.PP
\fB\-\-print\-header\fR
.RS 4
print only merged header and exit
.RE
.PP
\fB\-\-use\-header\fR \fIFILE\fR
.RS 4
use the VCF header in the provided text
\fIFILE\fR
.RE
.PP
\fB\-f, \-\-apply\-filters\fR \fILIST\fR
.RS 4
see
\fBCommon Options\fR
.RE
.PP
\fB\-i, \-\-info\-rules\fR \fI\-\fR|\fITAG:METHOD\fR[,\&...]
.RS 4
Rules for merging INFO fields (scalars or vectors) or
\fI\-\fR
to disable the default rules\&.
\fIMETHOD\fR
is one of
\fIsum\fR,
\fIavg\fR,
\fImin\fR,
\fImax\fR,
\fIjoin\fR\&.
.RE
.PP
\fB\-l, \-\-file\-list\fR \fIFILE\fR
.RS 4
read file names from
\fIFILE\fR
.RE
.PP
\fB\-m, \-\-merge\fR \fIsnps\fR|\fIindels\fR|\fIboth\fR|\fIall\fR|\fInone\fR
.RS 4
Defines merging behaviour, similar to
\fB\-c, \-\-collapse\fR\&. For example, to prevent merging of SNPs and indels into one record, use
\fB\-m\fR
\fIboth\fR\&. To prevent creation of multi\-allelic records altogether, use
\fB\-m\fR
\fInone\fR\&.
.RE
.PP
\fB\-o, \-\-output\fR \fIFILE\fR
.RS 4
see
\fBCommon Options\fR
.RE
.PP
\fB\-O, \-\-output\-type\fR \fIb\fR|\fIu\fR|\fIz\fR|\fIv\fR
.RS 4
see
\fBCommon Options\fR
.RE
.PP
\fB\-r, \-\-regions\fR \fIchr\fR|\fIchr:pos\fR|\fIchr:from\-to\fR|\fIchr:from\-\fR[,\&...]
.RS 4
see
\fBCommon Options\fR
.RE
.PP
\fB\-R, \-\-regions\-file\fR \fIfile\fR
.RS 4
see
\fBCommon Options\fR
.RE
.SS "bcftools norm [\fIOPTIONS\fR] \-f \fIref\&.fa\fR \fIfile\&.vcf\&.gz\fR"
.sp
Left\-align and normalize indels, check if REF alleles match the reference, split multiallelic sites into multiple rows; recover multiallelics from multiple rows\&.
.PP
\fB\-D, \-\-remove\-duplicates\fR
.RS 4
remove duplicate lines of the same type
.RE
.PP
\fB\-f, \-\-fasta\-ref\fR \fIFILE\fR
.RS 4
reference sequence
.RE
.PP
\fB\-m, \-\-multiallelics\fR ←|+>[\fIsnps\fR|\fIindels\fR|\fIboth\fR|\fIany\fR]
.RS 4
split multiallelic sites into biallelic records (\fI\-\fR) or join biallelic sites into multiallelic records (\fI+\fR)\&. An optional type string can follow which controls variant types which should be split or merged together: If only SNP records should be split or merged, specify
\fIsnps\fR; if both SNPs and indels should be merged separately into two records, specify
\fIboth\fR; if SNPs and indels should be merged into a single record, specify
\fIany\fR\&.
.RE
.PP
\fB\-o, \-\-output\fR \fIFILE\fR
.RS 4
see
\fBCommon Options\fR
.RE
.PP
\fB\-O, \-\-output\-type\fR \fIb\fR|\fIu\fR|\fIz\fR|\fIv\fR
.RS 4
see
\fBCommon Options\fR
.RE
.PP
\fB\-r, \-\-regions\fR \fIchr\fR|\fIchr:pos\fR|\fIchr:from\-to\fR|\fIchr:from\-\fR[,\&...]
.RS 4
see
\fBCommon Options\fR
.RE
.PP
\fB\-R, \-\-regions\-file\fR \fIfile\fR
.RS 4
see
\fBCommon Options\fR
.RE
.PP
\fB\-t, \-\-targets\fR \fILIST\fR
.RS 4
see
\fBCommon Options\fR
.RE
.PP
\fB\-T, \-\-targets\-file\fR \fIFILE\fR
.RS 4
see
\fBCommon Options\fR
.RE
.PP
\fB\-w, \-\-site\-win\fR \fIINT\fR
.RS 4
maximum distance between two records to consider when locally sorting variants which changed position during the realignment
.RE
.SS "bcftools query [\fIOPTIONS\fR] \fIfile\&.vcf\&.gz\fR [\fIfile\&.vcf\&.gz\fR [\&...]]"
.sp
Extracts fields from VCF or BCF files and outputs them in user\-defined format\&.
.PP
\fB\-c, \-\-collapse\fR \fIsnps\fR|\fIindels\fR|\fIboth\fR|\fIall\fR|\fIsome\fR|\fInone\fR
.RS 4
see
\fBCommon Options\fR
.RE
.PP
\fB\-e, \-\-exclude\fR \fIEXPRESSION\fR
.RS 4
exclude sites for which
\fIEXPRESSION\fR
is true\&. For valid expressions see
\fBEXPRESSIONS\fR\&.
.RE
.PP
\fB\-f, \-\-format\fR \fIFORMAT\fR
.RS 4
learn by example, see below
.RE
.PP
\fB\-H, \-\-print\-header\fR
.RS 4
print header
.RE
.PP
\fB\-i, \-\-include\fR \fIEXPRESSION\fR
.RS 4
include only sites for which
\fIEXPRESSION\fR
is true\&. For valid expressions see
\fBEXPRESSIONS\fR\&.
.RE
.PP
\fB\-l, \-\-list\-samples\fR
.RS 4
list sample names and exit
.RE
.PP
\fB\-o, \-\-output\fR \fIFILE\fR
.RS 4
see
\fBCommon Options\fR
.RE
.PP
\fB\-r, \-\-regions\fR \fIchr\fR|\fIchr:pos\fR|\fIchr:from\-to\fR|\fIchr:from\-\fR[,\&...]
.RS 4
see
\fBCommon Options\fR
.RE
.PP
\fB\-R, \-\-regions\-file\fR \fIfile\fR
.RS 4
see
\fBCommon Options\fR
.RE
.PP
\fB\-s, \-\-samples\fR \fILIST\fR
.RS 4
see
\fBCommon Options\fR
.RE
.PP
\fB\-S, \-\-samples\-file\fR \fIFILE\fR
.RS 4
see
\fBCommon Options\fR
.RE
.PP
\fB\-t, \-\-targets\fR \fIchr\fR|\fIchr:pos\fR|\fIchr:from\-to\fR|\fIchr:from\-\fR[,\&...]
.RS 4
see
\fBCommon Options\fR
.RE
.PP
\fB\-T, \-\-targets\-file\fR \fIfile\fR
.RS 4
see
\fBCommon Options\fR
.RE
.PP
\fB\-v, \-\-vcf\-list\fR \fIFILE\fR
.RS 4
process multiple VCFs listed in the file
.RE
.sp
.it 1 an-trap
.nr an-no-space-flag 1
.nr an-break-flag 1
.br
.ps +1
\fBFormat:\fR
.RS 4
.sp
.if n \{\
.RS 4
.\}
.nf
%CHROM          The CHROM column (similarly also other columns, such as POS, ID, QUAL, etc\&.)
%INFO/TAG       Any tag in the INFO column
%TYPE           Variant type (REF, SNP, MNP, INDEL, OTHER)
%MASK           Indicates presence of the site in other files (with multiple files)
%TAG{INT}       Curly brackets to subscript vectors (0\-based)
[]              The brackets loop over all samples
%GT             Genotype (e\&.g\&. 0/1)
%TGT            Translated genotype (e\&.g\&. C/A)
%LINE           Prints the whole line
%SAMPLE         Sample name
.fi
.if n \{\
.RE
.\}
.RE
.sp
.it 1 an-trap
.nr an-no-space-flag 1
.nr an-break-flag 1
.br
.ps +1
\fBExamples:\fR
.RS 4
.sp
.if n \{\
.RS 4
.\}
.nf
bcftools query \-f \*(Aq%CHROM\et%POS\et%REF\et%ALT[\et%SAMPLE=%GT]\en\*(Aq file\&.vcf\&.gz
.fi
.if n \{\
.RE
.\}
.RE
.SS "bcftools reheader [\fIOPTIONS\fR] \fIfile\&.vcf\&.gz\fR"
.sp
Modify header of VCF/BCF files, change sample names\&.
.PP
\fB\-h, \-\-header\fR \fIFILE\fR
.RS 4
new VCF header
.RE
.PP
\fB\-s, \-\-samples\fR \fIFILE\fR
.RS 4
new sample names, one name per line, in the same order as they appear in the VCF file\&. Alternatively, only samples which need to be renamed can be listed as "old_name new_name\en" pairs separated by whitespaces, each on separate line\&.
.RE
.SS "bcftools roh [\fIOPTIONS\fR] \fIFILE\fR"
.sp
A program for detecting runs of homo/autozygosity\&.
.sp
.it 1 an-trap
.nr an-no-space-flag 1
.nr an-break-flag 1
.br
.ps +1
\fBThe HMM model:\fR
.RS 4
.sp
.if n \{\
.RS 4
.\}
.nf
Notation:
  D  = Data, AZ = autozygosity, HW = Hardy\-Weinberg (non\-autozygosity),
  f  = non\-ref allele frequency

Emission probabilities:
  oAZ = P_i(D|AZ) = (1\-f)*P(D|RR) + f*P(D|AA)
  oHW = P_i(D|HW) = (1\-f)^2 * P(D|RR) + f^2 * P(D|AA) + 2*f*(1\-f)*P(D|RA)

Transition probabilities:
  tAZ = P(AZ|HW)  \&.\&. from HW to AZ, the \-a parameter
  tHW = P(HW|AZ)  \&.\&. from AZ to HW, the \-H parameter
  P(AZ|AZ) = 1 \- P(HW|AZ) = 1 \- tHW
  P(HW|HW) = 1 \- P(AZ|HW) = 1 \- tAZ

  ci  = P_i(C) \&.\&. probability of cross\-over at site i, from genetic map
  AZi = P_i(AZ)   \&.\&. probability of site i being AZ/non\-AZ, scaled so that AZi+HWi = 1
  HWi = P_i(HW)

  P_{i+1}(AZ) = oAZ * max[(1\-tHW) * (1\-ci) * AZ{i\-1} , tAZ * ci * (1\-AZ{i\-1})]
  P_{i+1}(HW) = oHW * max[(1\-tAZ) * (1\-ci) * (1\-AZ{i\-1}) , tHW * ci * AZ{i\-1}]
.fi
.if n \{\
.RE
.\}
.RE
.sp
.it 1 an-trap
.nr an-no-space-flag 1
.nr an-break-flag 1
.br
.ps +1
\fBGeneral Options:\fR
.RS 4
.PP
\fB\-b, \-\-biallelic\-sites\fR
.RS 4
skip multi\-allelic sites, consider only bi\-allelic sites
.RE
.PP
\fB\-e, \-\-estimate\-AF\fR \fIall\fR|\fIsubset\fR
.RS 4
recalculate INFO/AC and INFO/AN on the fly, using either all samples (\fIall\fR) or samples specified via the
\fB\-s\fR
option (\fIsubset\fR)\&. By default, allele frequency is estimated from AC and AN counts which are already present in the INFO field\&.
.RE
.PP
\fB\-F, \-\-AF\-tag\fR \fITAG\fR|\fI:FILE\fR
.RS 4
use the specified INFO tag
\fITAG\fR
as an allele frequency estimate instead of the defaul AC and AN tags\&. Optionally, if prefixed with
\fI:\fR, allele frequencies will be read from a tab\-delimited file containing the columns: CHROM\etPOS\etREF,ALT\etAF\&. The file can be compressed with
\fBbgzip\fR
and indexed with tabix \-s1 \-b2 \-e2\&. Sites which do not have the
\fITAG\fR
or are not present in the
\fIFILE\fR
or have different reference or alternate allele will be skipped\&.
.RE
.PP
\fB\-f, \-\-fwd\-bwd\fR
.RS 4
run forward\-backward algorithm instead of Viterbi
.RE
.PP
\fB\-G, \-\-GTs\-only\fR \fIFLOAT\fR
.RS 4
use genotypes (FORMAT/GT fields) ignoring genotype likelihoods (FORMAT/PL), setting PL of unseen genotypes to
\fIFLOAT\fR\&. Safe value to use is 30 to account for GT errors\&.
.RE
.PP
\fB\-I, \-\-skip\-indels\fR
.RS 4
skip indels as their genotypes are usually enriched for errors
.RE
.PP
\fB\-m, \-\-genetic\-map\fR \fIFILE\fR
.RS 4
genetic map in the format required also by IMPUTE2\&. Only the first and third column are used (position and Genetic_Map(cM))\&. The
\fIFILE\fR
can chromosome name\&.
.RE
.PP
\fB\-r, \-\-regions\fR \fIchr\fR|\fIchr:pos\fR|\fIchr:from\-to\fR|\fIchr:from\-\fR[,\&...]
.RS 4
see
\fBCommon Options\fR
.RE
.PP
\fB\-R, \-\-regions\-file\fR \fIfile\fR
.RS 4
see
\fBCommon Options\fR
.RE
.PP
\fB\-s, \-\-samples\fR \fILIST\fR
.RS 4
see
\fBCommon Options\fR
.RE
.PP
\fB\-S, \-\-samples\-file\fR \fIFILE\fR
.RS 4
see
\fBCommon Options\fR
.RE
.PP
\fB\-t, \-\-targets\fR \fIchr\fR|\fIchr:pos\fR|\fIchr:from\-to\fR|\fIchr:from\-\fR[,\&...]
.RS 4
see
\fBCommon Options\fR
.RE
.PP
\fB\-T, \-\-targets\-file\fR \fIfile\fR
.RS 4
see
\fBCommon Options\fR
.RE
.PP
\fB\-w, \-\-win\fR \fIINT\fR
.RS 4
maximum number of sites to keep in memory
.RE
.RE
.sp
.it 1 an-trap
.nr an-no-space-flag 1
.nr an-break-flag 1
.br
.ps +1
\fBHMM Options:\fR
.RS 4
.PP
\fB\-a, \-\-hw\-to\-az\fR \fIFLOAT\fR
.RS 4
P(AZ|HW) transition probability from AZ (autozygous) to HW (Hardy\-Weinberg) state
.RE
.PP
\fB\-H, \-\-az\-to\-hw\fR \fIFLOAT\fR
.RS 4
P(HW|AZ) transition probability from HW to AZ state
.RE
.RE
.SS "bcftools stats [\fIOPTIONS\fR] \fIA\&.vcf\&.gz\fR [\fIB\&.vcf\&.gz\fR]"
.sp
Parses VCF or BCF and produces text file stats which is suitable for machine processing and can be plotted using \fBplot\-vcfstats\fR\&. When two files are given, the program generates separate stats for intersection and the complements\&.
.PP
\fB\-1, \-\-1st\-allele\-only\fR
.RS 4
consider only 1st allele at multiallelic sites
.RE
.PP
\fB\-c, \-\-collapse\fR \fIsnps\fR|\fIindels\fR|\fIboth\fR|\fIall\fR|\fIsome\fR|\fInone\fR
.RS 4
see
\fBCommon Options\fR
.RE
.PP
\fB\-d, \-\-depth\fR \fIINT\fR,\fIINT\fR,\fIINT\fR
.RS 4
ranges of depth distribution: min, max, and size of the bin
.RE
.PP
\fB\-\-debug\fR
.RS 4
produce verbose per\-site and per\-sample output
.RE
.PP
\fB\-e, \-\-exons\fR \fIfile\&.gz\fR
.RS 4
tab\-delimited file with exons for indel frameshifts statistics\&. The columns of the file are CHR, FROM, TO, with 1\-based, inclusive, positions\&. The file is BGZF\-compressed and indexed with tabix
.RE
.sp
.if n \{\
.RS 4
.\}
.nf
    tabix \-s1 \-b2 \-e3 file\&.gz
.fi
.if n \{\
.RE
.\}
.PP
\fB\-f, \-\-apply\-filters\fR \fILIST\fR
.RS 4
see
\fBCommon Options\fR
.RE
.PP
\fB\-F, \-\-fasta\-ref\fR \fIref\&.fa\fR
.RS 4
faidx indexed reference sequence file to determine INDEL context
.RE
.PP
\fB\-i, \-\-split\-by\-ID\fR
.RS 4
collect stats separately for sites which have the ID column set ("known sites") or which do not have the ID column set ("novel sites")\&.
.RE
.PP
\fB\-r, \-\-regions\fR \fIchr\fR|\fIchr:pos\fR|\fIchr:from\-to\fR|\fIchr:from\-\fR[,\&...]
.RS 4
see
\fBCommon Options\fR
.RE
.PP
\fB\-R, \-\-regions\-file\fR \fIfile\fR
.RS 4
see
\fBCommon Options\fR
.RE
.PP
\fB\-s, \-\-samples\fR \fILIST\fR
.RS 4
see
\fBCommon Options\fR
.RE
.PP
\fB\-S, \-\-samples\-file\fR \fIFILE\fR
.RS 4
see
\fBCommon Options\fR
.RE
.PP
\fB\-t, \-\-targets\fR \fIchr\fR|\fIchr:pos\fR|\fIchr:from\-to\fR|\fIchr:from\-\fR[,\&...]
.RS 4
see
\fBCommon Options\fR
.RE
.PP
\fB\-T, \-\-targets\-file\fR \fIfile\fR
.RS 4
see
\fBCommon Options\fR
.RE
.SS "bcftools view [\fIOPTIONS\fR] \fIfile\&.vcf\&.gz\fR [\fIREGION\fR [\&...]]"
.sp
View, subset and filter VCF or BCF files by position and filtering expression\&. Convert between VCF and BCF\&. Former \fBbcftools subset\fR\&.
.sp
.it 1 an-trap
.nr an-no-space-flag 1
.nr an-break-flag 1
.br
.ps +1
\fBOutput options\fR
.RS 4
.PP
\fB\-G, \-\-drop\-genotypes\fR
.RS 4
drop individual genotype information (after subsetting if
\fB\-s\fR
option is set)
.RE
.PP
\fB\-h, \-\-header\-only\fR
.RS 4
output the VCF header only
.RE
.PP
\fB\-H, \-\-no\-header\fR
.RS 4
suppress the header in VCF output
.RE
.PP
\fB\-l, \-\-compression\-level\fR [\fI0\-9\fR]
.RS 4
compression level\&. 0 stands for uncompressed, 1 for best speed and 9 for best compression\&.
.RE
.PP
\fB\-O, \-\-output\-type\fR \fIb\fR|\fIu\fR|\fIz\fR|\fIv\fR
.RS 4
see
\fBCommon Options\fR
.RE
.sp
\fB\-o, \-\-output\-file\fR \fIFILE\fR: output file name\&. If not present, the default is to print to standard output (stdout)\&.
.PP
\fB\-r, \-\-regions\fR \fIchr\fR|\fIchr:pos\fR|\fIchr:from\-to\fR|\fIchr:from\-\fR[,\&...]
.RS 4
see
\fBCommon Options\fR
.RE
.PP
\fB\-R, \-\-regions\-file\fR \fIfile\fR
.RS 4
see
\fBCommon Options\fR
.RE
.PP
\fB\-t, \-\-targets\fR \fIchr\fR|\fIchr:pos\fR|\fIchr:from\-to\fR|\fIchr:from\-\fR[,\&...]
.RS 4
see
\fBCommon Options\fR
.RE
.PP
\fB\-T, \-\-targets\-file\fR \fIfile\fR
.RS 4
see
\fBCommon Options\fR
.RE
.RE
.sp
.it 1 an-trap
.nr an-no-space-flag 1
.nr an-break-flag 1
.br
.ps +1
\fBSubset options:\fR
.RS 4
.PP
\fB\-a, \-\-trim\-alt\-alleles\fR
.RS 4
trim alternate alleles not seen in subset\&. Type A, G and R INFO and FORMAT fields will also be trimmed
.RE
.PP
\fB\-I, \-\-no\-update\fR
.RS 4
do not (re)calculate INFO fields for the subset (currently INFO/AC and INFO/AN)
.RE
.PP
\fB\-s, \-\-samples\fR \fILIST\fR
.RS 4
see
\fBCommon Options\fR
.RE
.PP
\fB\-S, \-\-samples\-file\fR \fIFILE\fR
.RS 4
see
\fBCommon Options\fR
.RE
.RE
.sp
.it 1 an-trap
.nr an-no-space-flag 1
.nr an-break-flag 1
.br
.ps +1
\fBFilter options:\fR
.RS 4
.PP
\fB\-c, \-\-min\-ac\fR \fIINT\fR[\fI:nref\fR|\fI:alt1\fR|\fI:minor\fR]
.RS 4
minimum allele count (INFO/AC) of sites to be printed\&. Specifying the type of allele is optional and can be set to non\-reference (\fInref\fR, the default), 1st alternate (\fIalt1\fR) or minor (\fIminor\fR) alleles\&.
.RE
.PP
\fB\-C, \-\-max\-ac\fR \fIINT\fR[\fI:nref\fR|\fI:alt1\fR|\fI:minor\fR]
.RS 4
maximum allele count (INFO/AC) of sites to be printed\&. Specifying the type of allele is optional and can be set to non\-reference (\fInref\fR, the default), 1st alternate (\fIalt1\fR) or minor (\fIminor\fR) alleles\&.
.RE
.PP
\fB\-e, \-\-exclude\fR \fIEXPRESSION\fR
.RS 4
exclude sites for which
\fIEXPRESSION\fR
is true\&. For valid expressions see
\fBEXPRESSIONS\fR\&.
.RE
.PP
\fB\-f, \-\-apply\-filters\fR \fILIST\fR
.RS 4
see
\fBCommon Options\fR
.RE
.PP
\fB\-g, \-\-genotype\fR [^][\fIhom\fR|\fIhet\fR|\fImiss\fR]
.RS 4
include only sites with one or more homozygous (\fIhom\fR), heterozygous (\fIhet\fR) or missing (\fImiss\fR) genotypes\&. When prefixed with
\fI^\fR, the logic is reversed; thus
\fI^het\fR
excludes sites with heterozygous genotypes\&.
.RE
.PP
\fB\-i, \-\-include\fR \fIEXPRESSION\fR
.RS 4
include sites for which
\fIEXPRESSION\fR
is true\&. For valid expressions see
\fBEXPRESSIONS\fR\&.
.RE
.PP
\fB\-k, \-\-known\fR
.RS 4
print known sites only (ID column is not "\&.")
.RE
.PP
\fB\-m, \-\-min\-alleles\fR \fIINT\fR
.RS 4
print sites with at least
\fIINT\fR
alleles listed in REF and ALT columns
.RE
.PP
\fB\-M, \-\-max\-alleles\fR \fIINT\fR
.RS 4
print sites with at most
\fIINT\fR
alleles listed in REF and ALT columns
.RE
.PP
\fB\-n, \-\-novel\fR
.RS 4
print novel sites only (ID column is "\&.")
.RE
.PP
\fB\-p, \-\-phased\fR
.RS 4
print sites where all samples are phased\&. Haploid genotypes are considered phased\&. Missing genotypes considered unphased unless the phased bit is set\&.
.RE
.PP
\fB\-P, \-\-exclude\-phased\fR
.RS 4
exclude sites where all samples are phased
.RE
.PP
\fB\-q, \-\-min\-af\fR \fIFLOAT\fR[\fI:nref\fR|\fI:alt1\fR|\fI:minor\fR]
.RS 4
minimum allele frequency (INFO/AC / INFO/AN) of sites to be printed\&. Specifying the type of allele is optional and can be set to non\-reference (\fInref\fR, the default), 1st alternate (\fIalt1\fR) or minor (\fIminor\fR) alleles\&.
.RE
.PP
\fB\-Q, \-\-max\-af\fR \fIFLOAT\fR[\fI:nref\fR|\fI:alt1\fR|\fI:minor\fR]
.RS 4
maximum allele frequency (INFO/AC / INFO/AN) of sites to be printed\&. Specifying the type of allele is optional and can be set to non\-reference (\fInref\fR, the default), 1st alternate (\fIalt1\fR) or minor (\fIminor\fR) alleles\&.
.RE
.PP
\fB\-u, \-\-uncalled\fR
.RS 4
print sites without a called genotype
.RE
.PP
\fB\-U, \-\-exclude\-uncalled\fR
.RS 4
exclude sites without a called genotype
.RE
.PP
\fB\-v, \-\-types\fR \fIsnps\fR|\fIindels\fR|\fImnps\fR|\fIother\fR
.RS 4
comma\-separated list of variant types to select
.RE
.PP
\fB\-V, \-\-exclude\-types\fR \fIsnps\fR|\fIindels\fR|\fImnps\fR|\fIother\fR
.RS 4
comma\-separated list of variant types to exclude
.RE
.PP
\fB\-x, \-\-private\fR
.RS 4
print sites where only the subset samples carry an non\-reference allele
.RE
.PP
\fB\-X, \-\-exclude\-private\fR
.RS 4
exclude sites where only the subset samples carry an non\-reference allele
.RE
.RE
.SH "EXPRESSIONS"
.sp
These filtering expressions are accepted by \fBannotate\fR, \fBfilter\fR, \fBquery\fR and \fBview\fR commands\&.
.PP
\fBValid expressions may contain:\fR
.sp
.RS 4
.ie n \{\
\h'-04'\(bu\h'+03'\c
.\}
.el \{\
.sp -1
.IP \(bu 2.3
.\}
numerical constants, string constants, file names
.sp
.if n \{\
.RS 4
.\}
.nf
1, 1\&.0, 1e\-4
"String"
@file_name
.fi
.if n \{\
.RE
.\}
.RE
.sp
.RS 4
.ie n \{\
\h'-04'\(bu\h'+03'\c
.\}
.el \{\
.sp -1
.IP \(bu 2.3
.\}
arithmetic operators
.sp
.if n \{\
.RS 4
.\}
.nf
+,*,\-,/
.fi
.if n \{\
.RE
.\}
.RE
.sp
.RS 4
.ie n \{\
\h'-04'\(bu\h'+03'\c
.\}
.el \{\
.sp -1
.IP \(bu 2.3
.\}
comparison operators
.sp
.if n \{\
.RS 4
.\}
.nf
== (same as =), >, >=, <=, <, !=
.fi
.if n \{\
.RE
.\}
.RE
.sp
.RS 4
.ie n \{\
\h'-04'\(bu\h'+03'\c
.\}
.el \{\
.sp -1
.IP \(bu 2.3
.\}
regex operators "~" and its negation "!~"
.sp
.if n \{\
.RS 4
.\}
.nf
INFO/HAYSTACK ~ "needle"
.fi
.if n \{\
.RE
.\}
.RE
.sp
.RS 4
.ie n \{\
\h'-04'\(bu\h'+03'\c
.\}
.el \{\
.sp -1
.IP \(bu 2.3
.\}
parentheses
.sp
.if n \{\
.RS 4
.\}
.nf
(, )
.fi
.if n \{\
.RE
.\}
.RE
.sp
.RS 4
.ie n \{\
\h'-04'\(bu\h'+03'\c
.\}
.el \{\
.sp -1
.IP \(bu 2.3
.\}
logical operators
.sp
.if n \{\
.RS 4
.\}
.nf
&& (same as &), ||,  |
.fi
.if n \{\
.RE
.\}
.RE
.sp
.RS 4
.ie n \{\
\h'-04'\(bu\h'+03'\c
.\}
.el \{\
.sp -1
.IP \(bu 2.3
.\}
INFO tags, FORMAT tags, column names
.sp
.if n \{\
.RS 4
.\}
.nf
INFO/DP or DP
FORMAT/DV, FMT/DV, or DV
FILTER, QUAL, ID, REF, ALT[0]
.fi
.if n \{\
.RE
.\}
.RE
.sp
.RS 4
.ie n \{\
\h'-04'\(bu\h'+03'\c
.\}
.el \{\
.sp -1
.IP \(bu 2.3
.\}
1 (or 0) to test the presence (or absence) of a flag
.sp
.if n \{\
.RS 4
.\}
.nf
FlagA=1 && FlagB=0
.fi
.if n \{\
.RE
.\}
.RE
.sp
.RS 4
.ie n \{\
\h'-04'\(bu\h'+03'\c
.\}
.el \{\
.sp -1
.IP \(bu 2.3
.\}
TYPE for variant type in REF,ALT columns (indel,snp,mnp,ref,other)
.sp
.if n \{\
.RS 4
.\}
.nf
TYPE="indel" | TYPE="snp"
.fi
.if n \{\
.RE
.\}
.RE
.sp
.RS 4
.ie n \{\
\h'-04'\(bu\h'+03'\c
.\}
.el \{\
.sp -1
.IP \(bu 2.3
.\}
array subscripts, "*" for any field
.sp
.if n \{\
.RS 4
.\}
.nf
(DP4[0]+DP4[1])/(DP4[2]+DP4[3]) > 0\&.3
DP4[*] == 0
CSQ[*] ~ "missense_variant\&.*deleterious"
.fi
.if n \{\
.RE
.\}
.RE
.sp
.RS 4
.ie n \{\
\h'-04'\(bu\h'+03'\c
.\}
.el \{\
.sp -1
.IP \(bu 2.3
.\}
function on FORMAT tags (over samples) and INFO tags (over vector fields)
.sp
.if n \{\
.RS 4
.\}
.nf
MAX, MIN, AVG, SUM, STRLEN, ABS
.fi
.if n \{\
.RE
.\}
.RE
.sp
.RS 4
.ie n \{\
\h'-04'\(bu\h'+03'\c
.\}
.el \{\
.sp -1
.IP \(bu 2.3
.\}
variables calculated on the fly if not present: number of alternate alleles, number of samples, number of alternate alleles, minor allele count (similar to AC but is always smaller than 0\&.5), frequency of alternate alleles (AF=AC/AN), frequency of minor alleles (MAF=MAC/AN)
.sp
.if n \{\
.RS 4
.\}
.nf
N_ALT, N_SAMPLES, AC, MAC, AF, MAF
.fi
.if n \{\
.RE
.\}
.RE
.PP
\fBNotes:\fR
.sp
.RS 4
.ie n \{\
\h'-04'\(bu\h'+03'\c
.\}
.el \{\
.sp -1
.IP \(bu 2.3
.\}
String comparisons and regular expressions are case\-insensitive
.RE
.sp
.RS 4
.ie n \{\
\h'-04'\(bu\h'+03'\c
.\}
.el \{\
.sp -1
.IP \(bu 2.3
.\}
If the subscript "*" is used in regular expression search, the whole field is treated as one string\&. For example, the regex STR[*]~"B,C" will be true for the string vector INFO/STR=AB,CD\&.
.RE
.sp
.RS 4
.ie n \{\
\h'-04'\(bu\h'+03'\c
.\}
.el \{\
.sp -1
.IP \(bu 2.3
.\}
Variables and function names are case\-insensitive, but not tag names\&. For example, "qual" can be used instead of "QUAL", "strlen()" instead of "STRLEN()" , but not "dp" instead of "DP"\&.
.RE
.sp
\fBExamples:\fR
.sp
.if n \{\
.RS 4
.\}
.nf
MIN(DV)>5
.fi
.if n \{\
.RE
.\}
.sp
.if n \{\
.RS 4
.\}
.nf
MIN(DV/DP)>0\&.3
.fi
.if n \{\
.RE
.\}
.sp
.if n \{\
.RS 4
.\}
.nf
MIN(DP)>10 & MIN(DV)>3
.fi
.if n \{\
.RE
.\}
.sp
.if n \{\
.RS 4
.\}
.nf
QUAL>10 |  FMT/GQ>10   \&.\&. selects only GQ>10 samples
.fi
.if n \{\
.RE
.\}
.sp
.if n \{\
.RS 4
.\}
.nf
QUAL>10 || FMT/GQ>10   \&.\&. selects all samples at QUAL>10 sites
.fi
.if n \{\
.RE
.\}
.sp
.if n \{\
.RS 4
.\}
.nf
TYPE="snp" && QUAL>=10 && (DP4[2]+DP4[3] > 2)
.fi
.if n \{\
.RE
.\}
.sp
.if n \{\
.RS 4
.\}
.nf
MIN(DP)>35 && AVG(GQ)>50
.fi
.if n \{\
.RE
.\}
.sp
.if n \{\
.RS 4
.\}
.nf
ID=@file       \&.\&. selects lines with ID present in the file
.fi
.if n \{\
.RE
.\}
.sp
.if n \{\
.RS 4
.\}
.nf
ID!=@~/file    \&.\&. skip lines with ID present in the ~/file
.fi
.if n \{\
.RE
.\}
.sp
.if n \{\
.RS 4
.\}
.nf
MAF[0]<0\&.05    \&.\&. select rare variants at 5% cutoff
.fi
.if n \{\
.RE
.\}
.sp
\fBShell expansion:\fR
.sp
Note that expressions must often be quoted because some characters have special meaning in the shell\&. An example of expression enclosed in single quotes which cause that the whole expression is passed to the program as intended:
.sp
.if n \{\
.RS 4
.\}
.nf
bcftools view \-i \*(Aq%ID!="\&." & MAF[0]<0\&.01\*(Aq
.fi
.if n \{\
.RE
.\}
.sp
Please refer to the documentation of your shell for details\&.
.SH "SCRIPTS AND OPTIONS"
.SS "plot\-vcfstats [\fIOPTIONS\fR] \fIfile\&.vchk\fR [\&...]"
.sp
Script for processing output of \fBbcftools stats\fR\&. It can merge results from multiple outputs (useful when running the stats for each chromosome separately), plots graphs and creates a PDF presentation\&.
.PP
\fB\-m, \-\-merge\fR
.RS 4
Merge vcfstats files to STDOUT, skip plotting\&.
.RE
.PP
\fB\-p, \-\-prefix\fR \fIPATH\fR
.RS 4
The output files prefix, add a slash to create new directory\&.
.RE
.PP
\fB\-P, \-\-no\-PDF\fR
.RS 4
Skip the PDF creation step\&.
.RE
.PP
\fB\-r, \-\-rasterize\fR
.RS 4
Rasterize PDF images for faster rendering\&.
.RE
.PP
\fB\-s, \-\-sample\-names\fR
.RS 4
Use sample names for xticks rather than numeric IDs\&.
.RE
.PP
\fB\-t, \-\-title\fR \fISTRING\fR
.RS 4
Identify files by these titles in plots\&. The option can be given multiple times, for each ID in the
\fBbcftools stats\fR
output\&. If not present, the script will use abbreviated source file names for the titles\&.
.RE
.PP
\fB\-T, \-\-main\-title\fR \fISTRING\fR
.RS 4
Main title for the PDF\&.
.RE
.SH "PERFORMANCE"
.sp
HTSlib was designed with BCF format in mind\&. When parsing VCF files, all records are internally converted into BCF representation\&. Simple operations, like removing a single column from a VCF file, can be therefore done much faster with standard UNIX commands, such as \fBawk\fR or \fBcut\fR\&. Therefore it is recommended to use BCF as input/output format whenever possible to avoid large overhead of the VCF → BCF → VCF conversion\&.
.SH "BUGS"
.sp
Please report any bugs you encounter on the github website: http://github\&.com/samtools/bcftools
.SH "AUTHORS"
.sp
Heng Li from the Sanger Institute wrote the original C version of htslib, samtools and bcftools\&. Bob Handsaker from the Broad Institute implemented the BGZF library\&. Petr Danecek, Shane McCarthy and John Marshall are maintaining and further developing bcftools\&. Many other people contributed to the program and to the file format specifications, both directly and indirectly by providing patches, testing and reporting bugs\&. We thank them all\&.
.SH "RESOURCES"
.sp
BCFtools GitHub website: http://github\&.com/samtools/bcftools
.sp
Samtools GitHub website: http://github\&.com/samtools/samtools
.sp
HTSlib GitHub website: http://github\&.com/samtools/htslib
.sp
File format specifications: http://samtools\&.github\&.io/hts\-specs
.sp
BCFtools documentation: http://samtools\&.github\&.io/bcftools
.sp
BCFtools wiki page: https://github\&.com/samtools/bcftools/wiki
.SH "COPYING"
.sp
The MIT License\&. Copyright (c) Genome Research Ltd\&.<|MERGE_RESOLUTION|>--- conflicted
+++ resolved
@@ -2,42 +2,12 @@
 .\"     Title: bcftools
 .\"    Author: [see the "AUTHORS" section]
 .\" Generator: DocBook XSL Stylesheets v1.76.1 <http://docbook.sf.net/>
-<<<<<<< HEAD
-<<<<<<< HEAD
-<<<<<<< HEAD
 .\"      Date: 08/14/2014
-=======
-.\"      Date: 08/12/2014
->>>>>>> filter
-=======
-.\"      Date: 08/12/2014
->>>>>>> rename-chrs
-=======
-.\"      Date: 07/28/2014
-=======
-.\"      Date: 07/21/2014
->>>>>>> develop
->>>>>>> convert
 .\"    Manual: \ \&
 .\"    Source: \ \&
 .\"  Language: English
 .\"
-<<<<<<< HEAD
-<<<<<<< HEAD
-<<<<<<< HEAD
 .TH "BCFTOOLS" "1" "08/14/2014" "\ \&" "\ \&"
-=======
-.TH "BCFTOOLS" "1" "08/12/2014" "\ \&" "\ \&"
->>>>>>> filter
-=======
-.TH "BCFTOOLS" "1" "08/12/2014" "\ \&" "\ \&"
->>>>>>> rename-chrs
-=======
-.TH "BCFTOOLS" "1" "07/28/2014" "\ \&" "\ \&"
-=======
-.TH "BCFTOOLS" "1" "07/21/2014" "\ \&" "\ \&"
->>>>>>> develop
->>>>>>> convert
 .\" -----------------------------------------------------------------
 .\" * Define some portability stuff
 .\" -----------------------------------------------------------------
@@ -939,7 +909,7 @@
 .RE
 .\}
 .PP
-\fB\-\-tag\fR
+\fB\-\-tag\fR \fISTRING\fR
 .RS 4
 tag to take values for \&.gen file: GT,PL,GL,GP
 .RE
